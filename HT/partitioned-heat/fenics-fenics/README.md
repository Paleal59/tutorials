--- conflicted
+++ resolved
@@ -1,7 +1,6 @@
 # Tutorial for a partitioned heat equation using FEniCS
 
-<<<<<<< HEAD
-This tutorial is described in the [preCICE wiki](https://github.com/precice/precice/wiki/Tutorial-for-a-partitioned-heat-equation-using-FEniCS).
+This tutorial is described in the [preCICE wiki](https://github.com/precice/precice/wiki/Tutorial-for-solving-the-heat-equation-in-a-partitioned-fashion-using-FEniCS).
 
 ## Waveform relaxation (experimental)
 
@@ -24,9 +23,4 @@
 **WR22:** this case uses subcycling such that `2*dt_neumann = 2*dt_dirichlet = T_window`.
 
 * ` python3 heat.py -d -wr 2 1`
-* ` python3 heat.py -n -wr 2 1`
-
-**SCENARIO DOES NOT WORK AS EXPECTED!**
-=======
-This tutorial is described in the [preCICE wiki](https://github.com/precice/precice/wiki/Tutorial-for-solving-the-heat-equation-in-a-partitioned-fashion-using-FEniCS).
->>>>>>> 4d8226ac
+* ` python3 heat.py -n -wr 2 1`